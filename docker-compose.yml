services:
    wizarr:
        build: .
        ports:
            - 5690:5690
        volumes:
            - ./test-data:/data/database
        environment:
<<<<<<< HEAD
            - TZ=Europe/London
            #- WIZARR_API_KEY= # Optional: uncomment and create your own key to enable /api/status endpoint
=======
            - TZ=Europe/London
>>>>>>> 3c590bb4
<|MERGE_RESOLUTION|>--- conflicted
+++ resolved
@@ -1,14 +1,18 @@
 services:
-    wizarr:
-        build: .
-        ports:
-            - 5690:5690
-        volumes:
-            - ./test-data:/data/database
-        environment:
-<<<<<<< HEAD
-            - TZ=Europe/London
-            #- WIZARR_API_KEY= # Optional: uncomment and create your own key to enable /api/status endpoint
-=======
-            - TZ=Europe/London
->>>>>>> 3c590bb4
+  wizarr:
+    container_name: wizarr
+    image: ghcr.io/wizarrrr/wizarr
+    #image: ghcr.io/wizarrrr/wizarr:arm64 #For Arm64
+    ports:
+    - 5690:5690
+    volumes:
+      - ./data:/data/database
+    environment:
+      - "APP_URL=https://join.domain.com"
+      - "DISABLE_INBUILT_AUTH=false" #Set to true ONLY if you are using another auth provider (Authelia, Authentik, etc)
+      
+  watchtower: #Optional but recommended, as Wizarr is still in development and will be updated frequently
+    image: containrrr/watchtower
+    volumes:
+      - /var/run/docker.sock:/var/run/docker.sock
+    command: wizarr --interval 30