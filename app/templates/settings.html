<section class="bg-gray-50 dark:bg-gray-900 animate__animated animate__fadeIn">
    <div class="flex flex-col items-center justify-center px-6 py-8 mx-auto">
        <div
            id="settings"
            class="animate__animated w-full bg-white rounded-lg shadow dark:border md:mt-0 sm:max-w-md xl:p-0 dark:bg-gray-800 dark:border-gray-700">
            <div class="p-6 space-y-4 md:space-y-6 sm:p-8">
                <div class="flex justify-between items-center">
                    <h1 class="text-xl font-bold leading-tight tracking-tight text-gray-900 md:text-2xl dark:text-white">
                        {{ _("Server Settings") }}
                    </h1>

                    <button hx-get="/settings/notifications" hx-trigger="click" hx-target="#content"
                            hx-swap="innerHTML">
                        <svg class="w-6 h-6 dark:text-white" fill="none" stroke="currentColor" viewBox="0 0 24 24"
                             xmlns="http://www.w3.org/2000/svg">
                            <path stroke-linecap="round" stroke-linejoin="round"
                                  d="M14.857 17.082a23.848 23.848 0 005.454-1.31A8.967 8.967 0 0118 9.75v-.7V9A6 6 0 006 9v.75a8.967 8.967 0 01-2.312 6.022c1.733.64 3.56 1.085 5.455 1.31m5.714 0a24.255 24.255 0 01-5.714 0m5.714 0a3 3 0 11-5.714 0"></path>
                        </svg>
                    </button>
                </div>


                <p class="mt-2 text-sm text-red-600 dark:text-red-500"><span class="font-medium">{{ error }}</p>
                <form class="space-y-4 md:space-y-6" hx-post="{{ url_for(request.endpoint) }}" hx-target="#content"
                      hx-swap="innerHTML">
                    <div>
                        <label for="server_name" class="block mb-2 text-sm font-medium text-gray-900 dark:text-white">{{ _("Server Display
                Name") }}</label>
                        <input type="server_name" name="server_name" id="server_name"
                               class="bg-gray-50 border border-gray-300 text-gray-900 sm:text-sm rounded-lg focus:ring-primary focus:border-primary block w-full p-2.5 dark:bg-gray-700 dark:border-gray-600 dark:placeholder-gray-400 dark:text-white dark:focus:ring-blue-500 dark:focus:border-blue-500"
                               value="{% if server_name %}{{ server_name }}{% endif %}" required="">
                    </div>
                    <div>
                        <label for="server_type"
                               class="block mb-2 text-sm font-medium text-gray-900 dark:text-white">{{ _("Server") }}</label>
                        <select name="server_type" id="server_type"
                                class="bg-gray-50 border border-gray-300 text-gray-900 text-sm rounded-lg focus:ring-primary focus:border-primary block w-full p-2.5 dark:bg-gray-700 dark:border-gray-600 dark:placeholder-gray-400 dark:text-white dark:focus:ring-blue-500 dark:focus:border-blue-500">
                            <option {% if not server_type %} selected {% endif %} disabled>Choose a server</option>
                            <option {% if server_type == "jellyfin" %} selected {% endif %} value="jellyfin">Jellyfin
                                (or Emby)
                            </option>
                            <option {% if server_type == 'plex' %} selected {% endif %} value="plex">Plex Media Server
                            </option>
                        </select>
                    </div>
                    <div>
                        <label for=" server_url"
                               class="block mb-2 text-sm font-medium text-gray-900 dark:text-white">{{ _("Server URL") }}</label>
                        <input type="server_url" name="server_url" id="server_url"
                               class="bg-gray-50 border border-gray-300 text-gray-900 sm:text-sm rounded-lg focus:ring-primary focus:border-primary block w-full p-2.5 dark:bg-gray-700 dark:border-gray-600 dark:placeholder-gray-400 dark:text-white dark:focus:ring-blue-500 dark:focus:border-blue-500"
                               value="{% if server_url %}{{ server_url }}{% endif %}" required="">
                    </div>
                    <div>
                        <label for="api_key" class="block mb-2 text-sm font-medium text-gray-900 dark:text-white">{{ _("Server
                Token / API Key") }}</label>
                        <input type="password" name="api_key" id="api_key" autocomplete="off"
                               class="bg-gray-50 border border-gray-300 text-gray-900 sm:text-sm rounded-lg focus:ring-primary focus:border-primary block w-full p-2.5 dark:bg-gray-700 dark:border-gray-600 dark:placeholder-gray-400 dark:text-white dark:focus:ring-blue-500 dark:focus:border-blue-500"
                               value="{% if api_key %}{{ api_key }}{% endif %}" placeholder="XXXXXXXXXXXXXXXXX"
                               required="">
                    </div>


                    <div>

                        <label for="plex_libraries"
                               class="block mb-2 text-sm font-medium text-gray-900 dark:text-white">{{ _("Server
                Libraries") }}</label>
                        <a href="#" class="block mb-2 text-sm font-medium text-secondary dark:text-primary"
                           onclick="scanLibraries()">{{ _("Scan For Libraries") }}</a>
                        <input hidden name="library_count" id="library_count" type="number" value="0">
                        <div class="" id="libraries">
                        </div>

                    </div>

                    <div id="requests_type_block">
                        <label for="requests_type"
                               class="block mb-2 text-sm font-medium text-gray-900 dark:text-white">{{ _("Request
                Server") }}</label>
                        <select name="request_type" id="request_type"
                                class="bg-gray-50 border border-gray-300 text-gray-900 text-sm rounded-lg focus:ring-primary focus:border-primary block w-full p-2.5 dark:bg-gray-700 dark:border-gray-600 dark:placeholder-gray-400 dark:text-white dark:focus:ring-blue-500 dark:focus:border-blue-500">
                            <option {% if not request_type %} selected {% endif %} value="">Disabled</option>
                            <option {% if request_type == "jellyseerr" %} selected {% endif %} value="jellyseerr" {% if server_type == "plex" %} disabled {% endif%}>Jellyseerr</option>
                            <option {% if request_type == "overseerr" %} selected {% endif %} value="overseerr" {% if server_type == "jellyfin" %} disabled {% endif%}>Overseerr</option>
                            <option {% if request_type == "ombi" %} selected {% endif %} value="ombi">Ombi</option>
                            </option>
                        </select>
                    </div>

                    <div id="request_url_block" class="hidden">
                        <label for="request_url"
                               class="block mb-2 text-sm font-medium text-gray-900 dark:text-white">{{ _("Request
                Server URL") }}</label>

                        <input type="url" name="request_url" id="request_url"
                               class="bg-gray-50 border border-gray-300 text-gray-900 sm:text-sm rounded-lg focus:ring-primary focus:border-primary block w-full p-2.5 dark:bg-gray-700 dark:border-gray-600 dark:placeholder-gray-400 dark:text-white dark:focus:ring-blue-500 dark:focus:border-blue-500"
                               value="{% if request_url %}{{ request_url }}{% endif %}"
                               placeholder="Optional, leave empty to disable">
                    </div>

                    <div id="request_api_block" class="hidden">
                        <label for="request_api_key"
                               class="block mb-1 text-sm font-medium text-gray-900 dark:text-white">{{ _("Request
                Server API Key") }}</label>
                        <input type="password" name="request_api_key" id="request_api_key"
                               class="bg-gray-50 border border-gray-300 text-gray-900 sm:text-sm rounded-lg focus:ring-primary focus:border-primary block w-full p-2.5 dark:bg-gray-700 dark:border-gray-600 dark:placeholder-gray-400 dark:text-white dark:focus:ring-blue-500 dark:focus:border-blue-500"
                               value="{% if request_api_key %}{{ request_api_key }}{% endif %}" placeholder="XXXXXXXXXXXXXXXXX">
                    </div>
                    
                    <div>
                        <label for="discord_id" class="block mb-2 text-sm font-medium text-gray-900 dark:text-white">{{ _("Discord
                Server ID") }}</label>
                        <input type="text" name="discord_id" id="discord_id"
                               class="bg-gray-50 border border-gray-300 text-gray-900 sm:text-sm rounded-lg focus:ring-primary focus:border-primary block w-full p-2.5 dark:bg-gray-700 dark:border-gray-600 dark:placeholder-gray-400 dark:text-white dark:focus:ring-blue-500 dark:focus:border-blue-500"
                               value="{% if discord_id %}{{ discord_id }}{% endif %}"
                               placeholder="Optional, leave empty to disable">
                    </div>
                    <div>
                        <label for="discord_widget" class="block mb-2 text-sm font-medium text-gray-900 dark:text-white">{{ _("Discord
                Widget") }}</label>
                        <div class="switch">
                          <input type="checkbox" name="discord_widget" {% if discord_widget == "on" %} checked {% endif %} id="discord_toggle_checkbox">
                          <span class="slider round" id="discord_toggle"></span>
                        </div>
                    </div>
                    <div class="mb-6">
                        <label for="custom_html" class="block mb-2 text-sm font-medium text-gray-900 dark:text-white">{{ _("Custom
                HTML") }}</label>
                        <input type="text" name="custom_html" id="custom_html"
                               value="{% if custom_html %}{{ custom_html }}{% endif %}"
                               placeholder="Optional, leave empty to disable"
                               class="block w-full p-4 text-gray-900 border border-gray-300 rounded-lg bg-gray-50 sm:text-md focus:ring-blue-500 focus:border-blue-500 dark:bg-gray-700 dark:border-gray-600 dark:placeholder-gray-400 dark:text-white dark:focus:ring-blue-500 dark:focus:border-blue-500">
                    </div>
                    <button type="submit" hx-post="{{ url_for(request.endpoint) }}"
                            class="w-full text-white bg-primary hover:bg-amber-700 focus:ring-4 focus:outline-none focus:ring-amber-300 font-medium rounded-lg text-sm px-5 py-2.5 text-center dark:bg-primary dark:hover:bg-amber-700 dark:focus:ring-primary_hover">{{ _("Save") }}</button>
                </form>
            </div>
        </div>
    </div>
</section>
<style>
.switch {
  position: relative;
  display: inline-block;
  width: 60px;
  height: 34px;
}

.switch input { 
  opacity: 0;
  width: 0;
  height: 0;
}

.slider {
  position: absolute;
  cursor: pointer;
  top: 0;
  left: 0;
  right: 0;
  bottom: 0;
  background-color: #ccc;
  -webkit-transition: .4s;
  transition: .4s;
}

.slider:before {
  position: absolute;
  content: "";
  height: 26px;
  width: 26px;
  left: 4px;
  bottom: 4px;
  background-color: white;
  -webkit-transition: .4s;
  transition: .4s;
}

input:checked + .slider {
  background-color: #2196F3;
}

input:focus + .slider {
  box-shadow: 0 0 1px #2196F3;
}

input:checked + .slider:before {
  -webkit-transform: translateX(26px);
  -ms-transform: translateX(26px);
  transform: translateX(26px);
}

.slider.round {
  border-radius: 34px;
}
.slider.round:before {
  border-radius: 50%;
}
</style>
<script>
    function scanLibraries() {
        document.getElementById('settings').classList.remove('animate__shakeX');
        if (document.getElementById("server_type").value == "jellyfin") {

            var container = document.getElementById("libraries");
            while (container.hasChildNodes()) {
                container.removeChild(container.lastChild);
            }
            var jellyfin_url = document.getElementById("server_url").value;

            //enocde the url
            jellyfin_url = encodeURIComponent(jellyfin_url);

            var jellyfin_api_key = document.getElementById("api_key").value;
            var url = "/jf-scan?jellyfin_url=" + jellyfin_url + "&jellyfin_api_key=" + jellyfin_api_key;

            var i = 0;

            fetch(url, {
                method: "POST"
            })
                .then((response) => response.json())
                .then(function (data) {
                    for (var [key, value] of Object.entries(data)) {
                        i = i + 1;
                        var checkbox = document.createElement("input");
                        checkbox.type = "checkbox";
                        checkbox.name = "library_" + i;
                        checkbox.className =
                            "w-4 h-4 text-blue-600 bg-gray-100 rounded border-gray-300 focus:ring-blue-500 dark:focus:ring-blue-600 dark:ring-offset-gray-800 focus:ring-2 dark:bg-gray-700 dark:border-gray-600";
                        checkbox.value = value;
                        var label = document.createElement("label");
                        label.for = "library_" + i;
                        label.className = "ml-2 text-sm text-gray-600 dark:text-gray-400";
                        label.innerHTML = key;

                        var structure = document.createElement("div");
                        structure.className = "flex items-center mb-4";
                        container.appendChild(structure);
                        container.appendChild(checkbox);
                        container.appendChild(label);

                        var library_count_helper = document.getElementById("library_count");
                        library_count_helper.value = i;
                    }
                })
                .catch(function (error) {
                    var error_message = document.createElement("p");
                    error_message.innerHTML = "Error: Please Check Your Jellyfin URL and Token";
                    error_message.className = "mt-2 text-sm text-red-600 dark:text-red-500";
                    container.appendChild(error_message);
                    document.getElementById('settings').classList.add('animate__shakeX');
                })
        }


        if (document.getElementById("server_type").value == "plex") {

            var container = document.getElementById("libraries");
            while (container.hasChildNodes()) {
                container.removeChild(container.lastChild);
            }
            var plex_url = document.getElementById("server_url").value;
            var plex_token = document.getElementById("api_key").value;

            //encode the url
            plex_url = encodeURIComponent(plex_url);


            url = "/scan?plex_url=" + plex_url + "&plex_token=" + plex_token;
            const response = fetch(url, {
                method: "POST"
            }).then((response) => response.json())
                .then(function (data) {
                    for (var i = 0; i < data.length; i++) {
                        var checkbox = document.createElement("input");
                        checkbox.type = "checkbox";
                        checkbox.name = "library_" + i;
                        checkbox.className =
                            "w-4 h-4 text-blue-600 bg-gray-100 rounded border-gray-300 focus:ring-blue-500 dark:focus:ring-blue-600 dark:ring-offset-gray-800 focus:ring-2 dark:bg-gray-700 dark:border-gray-600";
                        checkbox.value = data[i];
                        var label = document.createElement("label");
                        label.for = "library_" + i;
                        label.className = "ml-2 text-sm text-gray-600 dark:text-gray-400";
                        label.innerHTML = data[i];

                        var structure = document.createElement("div");
                        structure.className = "flex items-center mb-4";
                        container.appendChild(structure);
                        container.appendChild(checkbox);
                        container.appendChild(label);

                        var library_count_helper = document.getElementById("library_count");
                        library_count_helper.value = i;
                    }
                })
                .catch(function (error) {
                    var error_message = document.createElement("p");
                    error_message.innerHTML = "Error: Please Check Your Server URL and Token";
                    error_message.className = "mt-2 text-sm text-red-600 dark:text-red-500";
                    container.appendChild(error_message);
                    document.getElementById('settings').classList.add('animate__shakeX');
                })
        }
    }
</script>
<script>
    function scanLibraries() {
        document.getElementById('settings').classList.remove('animate__shakeX');
        if (document.getElementById("server_type").value == "jellyfin") {

            var container = document.getElementById("libraries");
            while (container.hasChildNodes()) {
                container.removeChild(container.lastChild);
            }
            var jellyfin_url = document.getElementById("server_url").value;

            //enocde the url
            jellyfin_url = encodeURIComponent(jellyfin_url);

            var jellyfin_api_key = document.getElementById("api_key").value;
            var url = "/jf-scan?jellyfin_url=" + jellyfin_url + "&jellyfin_api_key=" + jellyfin_api_key;

            var i = 0;

            fetch(url, {
                method: "POST"
            })
                .then((response) => response.json())
                .then(function (data) {
                    for (var [key, value] of Object.entries(data)) {
                        i = i + 1;
                        var checkbox = document.createElement("input");
                        checkbox.type = "checkbox";
                        checkbox.name = "library_" + i;
                        checkbox.className =
                            "w-4 h-4 text-blue-600 bg-gray-100 rounded border-gray-300 focus:ring-blue-500 dark:focus:ring-blue-600 dark:ring-offset-gray-800 focus:ring-2 dark:bg-gray-700 dark:border-gray-600";
                        checkbox.value = value;
                        var label = document.createElement("label");
                        label.for = "library_" + i;
                        label.className = "ml-2 text-sm text-gray-600 dark:text-gray-400";
                        label.innerHTML = key;

                        var structure = document.createElement("div");
                        structure.className = "flex items-center mb-4";
                        container.appendChild(structure);
                        container.appendChild(checkbox);
                        container.appendChild(label);

                        var library_count_helper = document.getElementById("library_count");
                        library_count_helper.value = i;
                    }
                })
                .catch(function (error) {
                    var error_message = document.createElement("p");
                    error_message.innerHTML = "Error: Please Check Your Jellyfin URL and Token";
                    error_message.className = "mt-2 text-sm text-red-600 dark:text-red-500";
                    container.appendChild(error_message);
                    document.getElementById('settings').classList.add('animate__shakeX');
                })
        }


        if (document.getElementById("server_type").value == "plex") {

            var container = document.getElementById("libraries");
            while (container.hasChildNodes()) {
                container.removeChild(container.lastChild);
            }
            var plex_url = document.getElementById("server_url").value;
            var plex_token = document.getElementById("api_key").value;

            //encode the url
            plex_url = encodeURIComponent(plex_url);


            url = "/scan?plex_url=" + plex_url + "&plex_token=" + plex_token;
            const response = fetch(url, {
                method: "POST"
            }).then((response) => response.json())
                .then(function (data) {
                    for (var i = 0; i < data.length; i++) {
                        var checkbox = document.createElement("input");
                        checkbox.type = "checkbox";
                        checkbox.name = "library_" + i;
                        checkbox.className =
                            "w-4 h-4 text-blue-600 bg-gray-100 rounded border-gray-300 focus:ring-blue-500 dark:focus:ring-blue-600 dark:ring-offset-gray-800 focus:ring-2 dark:bg-gray-700 dark:border-gray-600";
                        checkbox.value = data[i];
                        var label = document.createElement("label");
                        label.for = "library_" + i;
                        label.className = "ml-2 text-sm text-gray-600 dark:text-gray-400";
                        label.innerHTML = data[i];

                        var structure = document.createElement("div");
                        structure.className = "flex items-center mb-4";
                        container.appendChild(structure);
                        container.appendChild(checkbox);
                        container.appendChild(label);

                        var library_count_helper = document.getElementById("library_count");
                        library_count_helper.value = i;
                    }
                })
                .catch(function (error) {
                    var error_message = document.createElement("p");
                    error_message.innerHTML = "Error: Please Check Your Server URL and Token";
                    error_message.className = "mt-2 text-sm text-red-600 dark:text-red-500";
                    container.appendChild(error_message);
                    document.getElementById('settings').classList.add('animate__shakeX');
                })
        }
    }
</script>
<script>
    // Get the request type select and request url input elements
    var requestTypeSelect = document.getElementById("request_type");
    var requestUrlInput = document.getElementById("request_url");
    var requestApiInput = document.getElementById("request_api_key");

    var requestTypeBlock = document.getElementById("request_type_block");
    var requestUrlBlock = document.getElementById("request_url_block");
    var requestApiBlock = document.getElementById("request_api_block");

    // Function to handle the change event of the request type select
    function handleRequestTypeChange() {
      // Check if the request type select is set to an option
      if (requestTypeSelect.children[0].selected) {
        // Hide the request url input and request api input
        requestUrlBlock.style.display = "none";
        requestApiBlock.style.display = "none";
      } else {
        // Show the request url input
        requestUrlBlock.style.display = "block";

        // Check if the request url input is not empty
        if (requestUrlInput.value !== "") {
          // Show the request api input
          requestApiBlock.style.display = "block";
        } else {
          // Hide the request api input
          requestApiBlock.style.display = "none";
        }
      }
    }

    // Function to handle the input event of the request url input
    function handleRequestUrlInput() {
      // Check if the request url input is not empty
      if (requestUrlInput.value !== "") {
        // Show the request api input
        requestApiBlock.style.display = "block";
      } else {
        // Hide the request api input
        requestApiBlock.style.display = "none";
      }
    }
<<<<<<< HEAD

    // Add event listeners
    requestTypeSelect.addEventListener("change", handleRequestTypeChange);
    requestUrlInput.addEventListener("input", handleRequestUrlInput);

    // Run the initial check on page load
    handleRequestTypeChange();

</script>
<script>
    // Get the request_type select element and server_type select element
    var requestTypeSelect = document.getElementById("request_type");
    var serverTypeSelect = document.getElementById("server_type");

    // If server_type is set to "plex" (child 2) then set the request_type "jellyseerr" (child 1) to disabled
    // If server_type is set to "jellyfin" (child 1) then set the request_type "overseerr" (child 2) to disabled
    // If request_type is selected when attempting to disable it then set the request_type to (child 0)
    function handleServerTypeChange() {
      if (serverTypeSelect.children[2].selected) {
        requestTypeSelect.children[2].disabled = false;
        requestTypeSelect.children[1].disabled = true;

        if (requestTypeSelect.children[1].selected) {
            requestTypeSelect.children[0].selected = true;
            handleRequestTypeChange();
        }

      } else if (serverTypeSelect.children[1].selected) {
        requestTypeSelect.children[1].disabled = false;
        requestTypeSelect.children[2].disabled = true;

        if (requestTypeSelect.children[2].selected) {
            requestTypeSelect.children[0].selected = true;
            handleRequestTypeChange();
        }
      }
    }

    // Add event listener
    serverTypeSelect.addEventListener("change", handleServerTypeChange);
=======

    // Add event listeners
    requestTypeSelect.addEventListener("change", handleRequestTypeChange);
    requestUrlInput.addEventListener("input", handleRequestUrlInput);

    // Run the initial check on page load
    handleRequestTypeChange();

</script>
<script>
    // Get the request_type select element and server_type select element
    var requestTypeSelect = document.getElementById("request_type");
    var serverTypeSelect = document.getElementById("server_type");

    // If server_type is set to "plex" (child 2) then set the request_type "jellyseerr" (child 1) to disabled
    // If server_type is set to "jellyfin" (child 1) then set the request_type "overseerr" (child 2) to disabled
    // If request_type is selected when attempting to disable it then set the request_type to (child 0)
    function handleServerTypeChange() {
      if (serverTypeSelect.children[2].selected) {
        requestTypeSelect.children[2].disabled = false;
        requestTypeSelect.children[1].disabled = true;

        if (requestTypeSelect.children[1].selected) {
            requestTypeSelect.children[0].selected = true;
            handleRequestTypeChange();
        }

      } else if (serverTypeSelect.children[1].selected) {
        requestTypeSelect.children[1].disabled = false;
        requestTypeSelect.children[2].disabled = true;

        if (requestTypeSelect.children[2].selected) {
            requestTypeSelect.children[0].selected = true;
            handleRequestTypeChange();
        }
      }
    }

    // Add event listener
    serverTypeSelect.addEventListener("change", handleServerTypeChange);
</script>
<script>
    var discord_toggle = document.getElementById("discord_toggle");
    var discord_toggle_checkbox = document.getElementById("discord_toggle_checkbox");

    discord_toggle.addEventListener("click", function () {
        if (discord_toggle_checkbox.checked == true) {
            discord_toggle_checkbox.checked = false;
        } else {
            discord_toggle_checkbox.checked = true;
        }
    });
>>>>>>> 3a177385
</script><|MERGE_RESOLUTION|>--- conflicted
+++ resolved
@@ -91,7 +91,6 @@
                         <label for="request_url"
                                class="block mb-2 text-sm font-medium text-gray-900 dark:text-white">{{ _("Request
                 Server URL") }}</label>
-
                         <input type="url" name="request_url" id="request_url"
                                class="bg-gray-50 border border-gray-300 text-gray-900 sm:text-sm rounded-lg focus:ring-primary focus:border-primary block w-full p-2.5 dark:bg-gray-700 dark:border-gray-600 dark:placeholder-gray-400 dark:text-white dark:focus:ring-blue-500 dark:focus:border-blue-500"
                                value="{% if request_url %}{{ request_url }}{% endif %}"
@@ -454,7 +453,6 @@
         requestApiBlock.style.display = "none";
       }
     }
-<<<<<<< HEAD
 
     // Add event listeners
     requestTypeSelect.addEventListener("change", handleRequestTypeChange);
@@ -495,47 +493,6 @@
 
     // Add event listener
     serverTypeSelect.addEventListener("change", handleServerTypeChange);
-=======
-
-    // Add event listeners
-    requestTypeSelect.addEventListener("change", handleRequestTypeChange);
-    requestUrlInput.addEventListener("input", handleRequestUrlInput);
-
-    // Run the initial check on page load
-    handleRequestTypeChange();
-
-</script>
-<script>
-    // Get the request_type select element and server_type select element
-    var requestTypeSelect = document.getElementById("request_type");
-    var serverTypeSelect = document.getElementById("server_type");
-
-    // If server_type is set to "plex" (child 2) then set the request_type "jellyseerr" (child 1) to disabled
-    // If server_type is set to "jellyfin" (child 1) then set the request_type "overseerr" (child 2) to disabled
-    // If request_type is selected when attempting to disable it then set the request_type to (child 0)
-    function handleServerTypeChange() {
-      if (serverTypeSelect.children[2].selected) {
-        requestTypeSelect.children[2].disabled = false;
-        requestTypeSelect.children[1].disabled = true;
-
-        if (requestTypeSelect.children[1].selected) {
-            requestTypeSelect.children[0].selected = true;
-            handleRequestTypeChange();
-        }
-
-      } else if (serverTypeSelect.children[1].selected) {
-        requestTypeSelect.children[1].disabled = false;
-        requestTypeSelect.children[2].disabled = true;
-
-        if (requestTypeSelect.children[2].selected) {
-            requestTypeSelect.children[0].selected = true;
-            handleRequestTypeChange();
-        }
-      }
-    }
-
-    // Add event listener
-    serverTypeSelect.addEventListener("change", handleServerTypeChange);
 </script>
 <script>
     var discord_toggle = document.getElementById("discord_toggle");
@@ -548,5 +505,4 @@
             discord_toggle_checkbox.checked = true;
         }
     });
->>>>>>> 3a177385
 </script>