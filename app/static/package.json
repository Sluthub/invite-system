{
  "name": "wizarr",
  "version": "1.0.0",
  "description": "Wizarr",
  "main": "index.js",
  "scripts": {
    "test": "echo \"Error: no test specified\" && exit 1"
  },
  "author": "",
  "license": "ISC",
  "devDependencies": {
    "tailwindcss": "^3.2.7"
  },
  "dependencies": {
    "@alpinejs/collapse": "^3.12.2",
    "alpinejs": "^3.11.1",
    "animate.css": "^4.1.1",
<<<<<<< HEAD
    "flowbite": "^1.6.3",
    "htmx.org": "^1.9.2"
=======
    "flowbite": "^1.6.5",
    "htmx.org": "^1.8.5"
>>>>>>> c629e770
  }
}<|MERGE_RESOLUTION|>--- conflicted
+++ resolved
@@ -15,12 +15,8 @@
     "@alpinejs/collapse": "^3.12.2",
     "alpinejs": "^3.11.1",
     "animate.css": "^4.1.1",
-<<<<<<< HEAD
-    "flowbite": "^1.6.3",
     "htmx.org": "^1.9.2"
-=======
     "flowbite": "^1.6.5",
-    "htmx.org": "^1.8.5"
->>>>>>> c629e770
+
   }
 }