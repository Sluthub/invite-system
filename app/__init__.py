import os
<<<<<<< HEAD

from flask import Flask

from .config import DevelopmentConfig
from .error_handlers import register_error_handlers
from .extensions import init_extensions
from .logging_config import configure_logging
from .middleware import require_onboarding


def create_app(config_object=DevelopmentConfig):
    print("Creating app")
    print(f"Wizarr version: 🧙‍♂️ {os.getenv('APP_VERSION', 'dev')}")
    configure_logging()  # ① logging is ready     # ② crash fast if mis-configured

    app = Flask(__name__)
    app.config.from_object(config_object)

    # 1. extensions
    print("Initialising extensions")
    init_extensions(app)
    print("Finished Initialising app")

    # 2. blueprints
    from .blueprints import all_blueprints

    for bp in all_blueprints:
        app.register_blueprint(bp)

    # # 3. database tables (safe=True avoids clobbering prod data)
    #  with app.app_context():
    #   db.create_all()

    from .context_processors import inject_server_name

    app.context_processor(inject_server_name)

    register_error_handlers(app)

    # Register custom Jinja filters
    from .jinja_filters import register_filters

    register_filters(app)

    app.before_request(require_onboarding)

    # ─── Seed default wizard steps (no-ops if already present or in TESTING) ───
    with app.app_context():
        try:
            from .services.wizard_seed import import_default_wizard_steps

            import_default_wizard_steps()
        except Exception as exc:
            # Non-fatal – log and continue startup to avoid blocking the app
            app.logger.warning("Wizard step bootstrap failed: %s", exc)

        # ─── Run wizard migrations (update external_url references) ───
        try:
            from .services.wizard_migration import run_wizard_migrations

            migration_success = run_wizard_migrations()
            if not migration_success:
                app.logger.warning(
                    "Wizard step migrations had issues - check logs for details"
                )
        except Exception as exc:
            # Non-fatal – log and continue startup to avoid blocking the app
            app.logger.warning("Wizard step migration failed: %s", exc)

=======

from flask import Flask

from .config import DevelopmentConfig
from .error_handlers import register_error_handlers
from .extensions import init_extensions
from .logging_config import configure_logging
from .middleware import require_onboarding


def create_app(config_object=DevelopmentConfig):
    """Create and configure Flask application with clean startup sequence."""
    from .logging_helpers import AppLogger, should_show_startup

    # Initialize logger and determine if we should show startup
    show_startup = should_show_startup()
    logger = AppLogger("wizarr.app")

    if show_startup:
        logger.welcome(os.getenv("APP_VERSION", "dev"))
        logger.start_sequence(total_steps=8)

    # Step 1: Configure logging
    if show_startup:
        logger.step("Configuring logging system", "📝")
    configure_logging()

    # Step 2: Create Flask application
    if show_startup:
        logger.step("Creating Flask application", "🌐")
    app = Flask(__name__)
    app.config.from_object(config_object)

    # Step 3: Initialize extensions
    if show_startup:
        logger.step("Initializing extensions", "🔧")
    init_extensions(app)

    # Step 4: Register blueprints
    if show_startup:
        logger.step("Registering blueprints", "🛡️")
    from .blueprints import all_blueprints

    for bp in all_blueprints:
        app.register_blueprint(bp)

    # Step 5: Setup context processors and filters
    if show_startup:
        logger.step("Configuring request processing", "⚙️")
    from .context_processors import inject_server_name

    app.context_processor(inject_server_name)
    register_error_handlers(app)

    # Register custom Jinja filters
    from .jinja_filters import register_filters

    register_filters(app)
    app.before_request(require_onboarding)

    # Step 6: Initialize wizard steps
    if show_startup:
        logger.step("Setting up wizard steps", "🪄")
    with app.app_context():
        try:
            from .services.wizard_seed import import_default_wizard_steps

            import_default_wizard_steps()
            if show_startup:
                logger.success("Wizard steps imported")
        except Exception as exc:
            # Non-fatal – log and continue startup to avoid blocking the app
            logger.warning(f"Wizard step bootstrap failed: {exc}")

        # Step 7: Run wizard migrations
        if show_startup:
            logger.step("Running wizard migrations", "🔄")
        try:
            from .services.wizard_migration import run_wizard_migrations

            migration_success = run_wizard_migrations()
            if show_startup:
                if migration_success:
                    logger.success("Wizard migrations completed")
                else:
                    logger.warning("Wizard step migrations had issues")
        except Exception as exc:
            # Non-fatal – log and continue startup to avoid blocking the app
            logger.warning(f"Wizard step migration failed: {exc}")

    # Step 8: Show scheduler status and complete startup
    if show_startup:
        logger.step("Finalizing application setup", "✨")

        # Show scheduler status right in the main startup sequence
        from .extensions import scheduler

        if scheduler and hasattr(scheduler, "scheduler") and scheduler.scheduler:
            if scheduler.running:
                dev_mode = os.getenv("WIZARR_ENABLE_SCHEDULER", "false").lower() in (
                    "true",
                    "1",
                    "yes",
                )
                logger.scheduler_status(enabled=True, dev_mode=dev_mode)
            else:
                logger.info("Scheduler initialized but not running")
        else:
            logger.info("Scheduler disabled")

        # Complete startup sequence
        logger.complete()

>>>>>>> 3c590bb4
    return app<|MERGE_RESOLUTION|>--- conflicted
+++ resolved
@@ -1,75 +1,4 @@
 import os
-<<<<<<< HEAD
-
-from flask import Flask
-
-from .config import DevelopmentConfig
-from .error_handlers import register_error_handlers
-from .extensions import init_extensions
-from .logging_config import configure_logging
-from .middleware import require_onboarding
-
-
-def create_app(config_object=DevelopmentConfig):
-    print("Creating app")
-    print(f"Wizarr version: 🧙‍♂️ {os.getenv('APP_VERSION', 'dev')}")
-    configure_logging()  # ① logging is ready     # ② crash fast if mis-configured
-
-    app = Flask(__name__)
-    app.config.from_object(config_object)
-
-    # 1. extensions
-    print("Initialising extensions")
-    init_extensions(app)
-    print("Finished Initialising app")
-
-    # 2. blueprints
-    from .blueprints import all_blueprints
-
-    for bp in all_blueprints:
-        app.register_blueprint(bp)
-
-    # # 3. database tables (safe=True avoids clobbering prod data)
-    #  with app.app_context():
-    #   db.create_all()
-
-    from .context_processors import inject_server_name
-
-    app.context_processor(inject_server_name)
-
-    register_error_handlers(app)
-
-    # Register custom Jinja filters
-    from .jinja_filters import register_filters
-
-    register_filters(app)
-
-    app.before_request(require_onboarding)
-
-    # ─── Seed default wizard steps (no-ops if already present or in TESTING) ───
-    with app.app_context():
-        try:
-            from .services.wizard_seed import import_default_wizard_steps
-
-            import_default_wizard_steps()
-        except Exception as exc:
-            # Non-fatal – log and continue startup to avoid blocking the app
-            app.logger.warning("Wizard step bootstrap failed: %s", exc)
-
-        # ─── Run wizard migrations (update external_url references) ───
-        try:
-            from .services.wizard_migration import run_wizard_migrations
-
-            migration_success = run_wizard_migrations()
-            if not migration_success:
-                app.logger.warning(
-                    "Wizard step migrations had issues - check logs for details"
-                )
-        except Exception as exc:
-            # Non-fatal – log and continue startup to avoid blocking the app
-            app.logger.warning("Wizard step migration failed: %s", exc)
-
-=======
 
 from flask import Flask
 
@@ -183,5 +112,4 @@
         # Complete startup sequence
         logger.complete()
 
->>>>>>> 3c590bb4
     return app