--- conflicted
+++ resolved
@@ -10,11 +10,6 @@
 
 1. Clone the repository with `git clone git@github.com:Wizarrrr/wizarr.git`
 2. Move into the directory `cd wizarr`
-<<<<<<< HEAD
-3. Please use VSCode and open the `wizarr.code-workspace` file under File->Open Workspace from File
-4. Then inside the Run and Debug panel of VSCode run the `Run All (workspace)`
-5. Then you can visit http://localhost:5173
-=======
 3. (Optional but recommended) Create a python virtual environment with `python -m venv venv`
 4. Enter the python venv with `source venv/bin/activate`
 5. Install dependencies with `uv sync --locked`
@@ -28,5 +23,4 @@
 ```bash
 uv sync --locked
 uv run pytest
-```
->>>>>>> f9f05d46
+```