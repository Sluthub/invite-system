--- conflicted
+++ resolved
@@ -23,21 +23,13 @@
 
 # WIZARR NOTICE
 
-<<<<<<< HEAD
-Wizarr V4 is now in beta and V3 will no longer be worked on unless there is something critical. To preview this new build, be sure to use `ghcr.io/wizarrrr/wizarr:beta` for your image selection. If you want updates/announcments for this upcoming version, join the discord [here](https://discord.gg/XXCz7aM3ak), and take a peek at the `#beta-updates` channel.
-=======
-Wizzar is back in development after the main developer Ash went MIA. Stay tuned for `4.0.0-beta.1` which will be the first release of the new development team. We are working hard to make Wizarr even better than before.
->>>>>>> 642b3cd8
+Wizzar is back in development after the main developer Ash went MIA. Stay tuned for `4.0.0-beta.1` which will be the first release of the new development team. We are working hard to make Wizarr even better than before. To preview this new build, be sure to use `ghcr.io/wizarrrr/wizarr:beta` for your image selection. If you want updates/announcments for this upcoming version, join the discord [here](https://discord.gg/XXCz7aM3ak), and take a peek at the `#beta-updates` channel.
 
 ---
 
 ## What is Wizarr?
 
-<<<<<<< HEAD
-Wizarr V2 was moved to the v2 branch [here](https://github.com/Wizarrrr/wizarr/tree/v2), your still more than welcome to use v2 however it will no longer be supported, we recommend using our new version, trust us it's 🔥.
-=======
 Wizarr is a automatic user invitation system for Plex and Jellyfin. Create a unique link and share it to a user and they will be invited to your Media Server after they complete there signup proccess! They can even be guided to download the clients and read instructions on how to use your media software!
->>>>>>> 642b3cd8
 
 ## What's the difference between V3 and V4?
 
@@ -77,7 +69,7 @@
 
 ## Getting Started
 
-This version is the exact same as `3.5.1-beta.7` for now but we will be updating the codebase soon. You can install Wizarr by following the instructions below.
+You can install the stable version of Wizarr by following the instructions below.
 
 ```
 docker run -d \
