--- conflicted
+++ resolved
@@ -11,17 +11,6 @@
         <FormKit type="form" @submit="saveAccount" :submit-attrs="{ wrapperClass: 'flex justify-end' }" :actions="false">
             <!-- Name -->
             <div class="flex flex-row flex-wrap gap-2">
-<<<<<<< HEAD
-                <FormKit type="text" name="firstName" :value="firstName" :label="__('First name')" :placeholder="__('Clara')" :classes="{ outer: 'flex-grow' }" />
-                <FormKit type="text" name="lastName" :value="lastName" :label="__('Last name')" :placeholder="__('Crazy')" :classes="{ outer: 'flex-grow' }" />
-            </div>
-
-            <!-- Username -->
-            <FormKit type="text" name="username" :value="user?.username" :label="__('Username')" :placeholder="__('kinky_whore')" />
-
-            <!-- Email -->
-            <FormKit type="email" name="email" :value="user?.email" :label="__('Email')" :placeholder="__('whore@sluthub.is')" />
-=======
                 <FormKit type="text" name="firstName" :disabled="true" :value="firstName" :label="__('First name')" :placeholder="__('Marvin')" :classes="{ outer: 'flex-grow' }" />
                 <FormKit type="text" name="lastName" :disabled="true" :value="lastName" :label="__('Last name')" :placeholder="__('Martian')" :classes="{ outer: 'flex-grow' }" />
             </div>
@@ -57,7 +46,6 @@
                     </FormKit>
                 </div>
             </div>
->>>>>>> 0058a5be
         </FormKit>
     </div>
 </template>
