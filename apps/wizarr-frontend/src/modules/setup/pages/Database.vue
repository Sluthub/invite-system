--- conflicted
+++ resolved
@@ -6,15 +6,9 @@
         </h1>
         <p class="text-base text-center text-gray-700 dark:text-gray-400 md:text-md">
             {{
-<<<<<<< HEAD
                 __(
                     "Currently the Sluthub invite-system only supports it's internal SQLite database.",
                 )
-=======
-            __(
-            "Currently Wizarr only supports it's internal SQLite database.",
-            )
->>>>>>> 0058a5be
             }}
             <br />
             {{
