<template>
    <nav class="bg-white dark:bg-gray-900 relative w-full z-20 top-0 left-0 border-b border-gray-200 dark:border-gray-600">
        <div class="flex flex-row-reverse flex-column fixed right-0 m-3">
            <LanguageSelector iconClasses="text-base h-6 w-6" />
            <ThemeToggle iconClasses="text-base h-6 w-6" />
        </div>

        <div class="max-w-screen-xl flex flex-wrap items-center justify-between mx-auto p-4">
            <router-link to="/" class="flex items-center">
                <WizarrLogo class="mr-3" rounded />
<<<<<<< HEAD
                <span class="self-center text-2xl font-semibold whitespace-nowrap dark:text-white">Sluthub invite-system</span>
=======
                <span class="self-center text-2xl font-semibold whitespace-nowrap dark:text-white">{{ settings.server_name }}</span>
>>>>>>> 0058a5be
            </router-link>
            <div class="flex md:order-2">
                <DefaultButton :to="buttonLink" size="sm">
                    {{ button }}
                </DefaultButton>
            </div>
        </div>
    </nav>
</template>

<script lang="ts">
import { mapState } from 'pinia';
import { defineComponent } from "vue";
import { useServerStore } from '@/stores/server';
import { RouterLink } from "vue-router";

import WizarrLogo from "../WizarrLogo.vue";
import LanguageSelector from '@/components/Buttons/LanguageSelector.vue';
import ThemeToggle from '@/components/Buttons/ThemeToggle.vue';
import DefaultButton from "@/components/Buttons/DefaultButton.vue";

export default defineComponent({
    name: "DefaultNavBar",
    components: {
        WizarrLogo,
        LanguageSelector,
        ThemeToggle,
        RouterLink,
        DefaultButton,
    },
    props: {
        title: {
            type: String,
            default: "Sluthub invite-system",
        },
        button: {
            type: String,
            default: "Homepage",
        },
        buttonLink: {
            type: String,
            default: "/",
        },
    },
    computed: {
        ...mapState(useServerStore, ['settings']),
    },
});
</script><|MERGE_RESOLUTION|>--- conflicted
+++ resolved
@@ -8,11 +8,7 @@
         <div class="max-w-screen-xl flex flex-wrap items-center justify-between mx-auto p-4">
             <router-link to="/" class="flex items-center">
                 <WizarrLogo class="mr-3" rounded />
-<<<<<<< HEAD
-                <span class="self-center text-2xl font-semibold whitespace-nowrap dark:text-white">Sluthub invite-system</span>
-=======
                 <span class="self-center text-2xl font-semibold whitespace-nowrap dark:text-white">{{ settings.server_name }}</span>
->>>>>>> 0058a5be
             </router-link>
             <div class="flex md:order-2">
                 <DefaultButton :to="buttonLink" size="sm">
